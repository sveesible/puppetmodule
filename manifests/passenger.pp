--- conflicted
+++ resolved
@@ -55,41 +55,19 @@
     }
   }
 
-<<<<<<< HEAD
-    file { "${puppet_ssldir}/ca":
+  if str2bool($generate_ssl_certs) == true {
+    file{"${puppet_ssldir}/ca":
       ensure => directory,
       owner  => $::puppet::params::puppet_user,
       group  => $::puppet::params::puppet_group,
       before => Exec['Certificate_Check'],
     }
 
-    file { "${puppet_ssldir}/ca/requests":
+    file{"${puppet_ssldir}/ca/requests":
       ensure => directory,
       owner  => $::puppet::params::puppet_user,
       group  => $::puppet::params::puppet_group,
       before => Exec['Certificate_Check'],
-=======
-  if str2bool($generate_ssl_certs) == true {
-
-    if $::osfamily == 'redhat' {
-
-      file{"${puppet_ssldir}/ca":
-  ensure => directory,
-  owner  => $::puppet::params::puppet_user,
-  group  => $::puppet::params::puppet_group,
-  mode   => '0770',
-  before => Exec['Certificate_Check'],
-      }
-
-      file{"${puppet_ssldir}/ca/requests":
-  ensure => directory,
-  owner  => $::puppet::params::puppet_user,
-  group  => $::puppet::params::puppet_group,
-  mode   => '0750',
-  before => Exec['Certificate_Check'],
-      }
-
->>>>>>> 131ff7eb
     }
     # first we need to generate the cert
     # Clean the installed certs out ifrst
@@ -111,7 +89,6 @@
       logoutput => on_failure,
       require   => File[$puppet_conf]
     }
-
   }
 
   file { $puppet_docroot:
