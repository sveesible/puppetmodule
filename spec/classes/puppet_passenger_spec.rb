--- conflicted
+++ resolved
@@ -3,16 +3,6 @@
 describe 'puppet::passenger', :type => :class do
       let (:params) do
             {
-<<<<<<< HEAD
-                :puppet_passenger_port  => '8140',
-                :puppet_docroot         => '/etc/puppet/rack/public/',
-                :apache_serveradmin     => 'root',
-                :puppet_conf            => '/etc/puppet/puppet.conf',
-                :puppet_ssldir          => '/var/lib/puppet/ssl',
-                :certname               => 'test.test.com',
-                :conf_dir               => '/etc/puppet',
-                :dns_alt_names          => 'puppet',
-=======
                 :puppet_passenger_port        => '8140',
                 :puppet_docroot               => '/etc/puppet/rack/public/',
                 :apache_serveradmin           => 'root',
@@ -20,13 +10,11 @@
                 :puppet_ssldir                => '/var/lib/puppet/ssl',
                 :certname                     => 'test.test.com',
                 :conf_dir                     => '/etc/puppet',
-                :dns_alt_names                => ['puppet'],
+                :dns_alt_names                => 'puppet',
                 :passenger_max_pool_size      => '4',
                 :passenger_high_performance   => true,
                 :passenger_max_requests       => '1000',
                 :passenger_stat_throttle_rate => '30',
-
->>>>>>> a150055c
         }
         end
     context 'on Debian' do
